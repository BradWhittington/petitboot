
#include <libtwin/twin.h>

#define LOG(fmt...)	printf(fmt)

#define PBOOT_MAX_DEV		16
#define PBOOT_MAX_OPTION	16

int pboot_add_device(const char *dev_id, const char *name,
		twin_pixmap_t *pixmap);
int pboot_add_option(int devindex, const char *title,
		     const char *subtitle, twin_pixmap_t *badge, void *data);
int pboot_remove_device(const char *dev_id);

<<<<<<< HEAD
int pboot_start_device_discovery(void);
void pboot_exec_option(void *data);
void pboot_message(const char *message);
=======
int pboot_start_device_discovery(int udev_trigger);
void pboot_exec_option(void *data);
>>>>>>> f2c8c4c7
<|MERGE_RESOLUTION|>--- conflicted
+++ resolved
@@ -12,11 +12,6 @@
 		     const char *subtitle, twin_pixmap_t *badge, void *data);
 int pboot_remove_device(const char *dev_id);
 
-<<<<<<< HEAD
-int pboot_start_device_discovery(void);
-void pboot_exec_option(void *data);
-void pboot_message(const char *message);
-=======
 int pboot_start_device_discovery(int udev_trigger);
 void pboot_exec_option(void *data);
->>>>>>> f2c8c4c7
+void pboot_message(const char *message);